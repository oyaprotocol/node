/**
 * ╔═══════════════════════════════════════════════════════════════════════════╗
 * ║                        🌪️  OYA PROTOCOL NODE  🌪️                          ║
 * ║                           Bundle Proposer                                 ║
 * ╚═══════════════════════════════════════════════════════════════════════════╝
 *
 * Handles the bundle proposer logic for the Oya Protocol.
 * Manages intention verification, bundle creation, IPFS uploads, and blockchain interactions.
 *
 * Key responsibilities:
 * - Verify intention signatures using ethers.js
 * - Cache intentions until bundle creation
 * - Compress and upload bundles to IPFS via Helia
 * - Submit bundle CIDs to the BundleTracker smart contract
 * - Update database with bundles, balances, and nonces
 *
 * @packageDocumentation
 */

import { ethers, parseUnits, verifyMessage } from 'ethers'
import { Alchemy, Wallet, Network } from 'alchemy-sdk'
import { createHelia } from 'helia'
import { strings } from '@helia/strings'
import fs from 'fs'
import path from 'path'
import dotenv from 'dotenv'
import { pool } from './index.js'
import { fileURLToPath } from 'url'
import zlib from 'zlib'
import { promisify } from 'util'
import { getEnvConfig } from './utils/env.js'
import { createLogger, diagnostic } from './utils/logger.js'
import { resolveIntentionENS } from './utils/ensResolver.js'
import {
	validateIntention,
	validateAddress,
	validateSignature,
} from './utils/validator.js'
<<<<<<< HEAD
import {
	pinBundleToFilecoin,
	initializeFilecoinPin,
} from './utils/filecoinPin.js'
import type {
	Intention,
	BundleData,
	IntentionOutput,
	ExecutionObject,
} from './types/core.js'
=======
import type { Intention, BundleData, ExecutionObject } from './types/core.js'
>>>>>>> 05b9ae6b

const gzip = promisify(zlib.gzip)

const __filename = fileURLToPath(import.meta.url)
const __dirname = path.dirname(__filename)

dotenv.config()

/** Logger instance for proposer module */
const logger = createLogger('Proposer')

/** Bundle cycle counter for diagnostics */
let bundleCycleCount = 0
let lastSuccessfulBundleTime = 0

/**
 * Safely converts a string to BigInt, handling decimal values.
 * Truncates to integer part to avoid BigInt decimal errors.
 */
function safeBigInt(value: string): bigint {
	const integerPart = value.split('.')[0]
	return BigInt(integerPart)
}

/**
 * Contract interface for the BundleTracker on Sepolia.
 */
export interface BundleTrackerContract extends ethers.BaseContract {
	proposeBundle(
		_bundleData: string,
		overrides?: ethers.Overrides
	): Promise<ethers.ContractTransaction>
}

let cachedIntentions: ExecutionObject[] = []

let mainnetAlchemy: Alchemy
let sepoliaAlchemy: Alchemy
let wallet: Wallet
let bundleTrackerContract: BundleTrackerContract

let s: ReturnType<typeof strings>

// Initialization flag
let isInitialized = false

/**
 * Initializes the BundleTracker contract with ABI and provider.
 * Connects the wallet for transaction signing.
 */
async function buildBundleTrackerContract(): Promise<BundleTrackerContract> {
	const { BUNDLE_TRACKER_ADDRESS } = getEnvConfig()
	const abiPath = path.join(__dirname, 'abi', 'BundleTracker.json')
	const contractABI = JSON.parse(fs.readFileSync(abiPath, 'utf8'))
	const provider =
		(await sepoliaAlchemy.config.getProvider()) as unknown as ethers.Provider
	const contract = new ethers.Contract(
		BUNDLE_TRACKER_ADDRESS,
		contractABI,
		provider
	)
	return contract.connect(
		wallet as unknown as ethers.ContractRunner
	) as BundleTrackerContract
}

/**
 * Sets up Alchemy SDK instances for mainnet and Sepolia.
 * Initializes wallet with private key for blockchain transactions.
 */
async function buildAlchemyInstances() {
	const { ALCHEMY_API_KEY, PROPOSER_KEY } = getEnvConfig()
	const mainnet = new Alchemy({
		apiKey: ALCHEMY_API_KEY,
		network: Network.ETH_MAINNET,
	})
	const sepolia = new Alchemy({
		apiKey: ALCHEMY_API_KEY,
		network: Network.ETH_SEPOLIA,
	})
	await mainnet.core.getTokenMetadata(
		'0x04Fa0d235C4abf4BcF4787aF4CF447DE572eF828'
	)
	const walletInstance = new Wallet(PROPOSER_KEY, sepolia)
	return {
		mainnetAlchemy: mainnet,
		sepoliaAlchemy: sepolia,
		wallet: walletInstance,
	}
}

/**
 * Retrieves the latest bundle nonce from the database.
 * Returns 0 if no bundles exist yet.
 */
async function getLatestNonce(): Promise<number> {
	const result = await pool.query(
		'SELECT nonce FROM bundles ORDER BY timestamp DESC LIMIT 1'
	)
	if (result.rows.length === 0) return 0
	return result.rows[0].nonce + 1
}

/**
 * Fetches token decimals from mainnet for proper amount calculations.
 * Returns 18 for ETH (zero address).
 */
async function getTokenDecimals(tokenAddress: string): Promise<bigint> {
	try {
		if (tokenAddress === '0x0000000000000000000000000000000000000000') {
			return 18n
		}
		const tokenMetadata =
			await mainnetAlchemy.core.getTokenMetadata(tokenAddress)
		if (
			tokenMetadata.decimals === null ||
			tokenMetadata.decimals === undefined
		) {
			logger.error(
				'Token metadata decimals is missing for token:',
				tokenAddress
			)
			throw new Error('Token decimals missing')
		}
		return BigInt(tokenMetadata.decimals)
	} catch (error) {
		logger.error(`Failed to get token metadata for ${tokenAddress}:`, error)
		throw new Error('Failed to retrieve token decimals')
	}
}

/**
 * Gets the current balance for a vault/token pair from the database.
 * Returns 0n if no balance exists.
 */
async function getBalance(
	vault: string | number,
	token: string
): Promise<bigint> {
	const result = await pool.query(
		'SELECT balance FROM balances WHERE LOWER(vault) = LOWER($1) AND LOWER(token) = LOWER($2) ORDER BY timestamp DESC LIMIT 1',
		[vault.toString(), token]
	)
	if (result.rows.length === 0) return 0n
	return safeBigInt(result.rows[0].balance.toString())
}

/**
 * Updates or inserts a balance record for a vault/token pair.
 * Handles case-insensitive vault and token addresses.
 */
async function updateBalance(
	vault: string | number,
	token: string,
	newBalance: bigint
): Promise<void> {
	const validatedToken = validateAddress(token, 'token')
	const vaultIdentifier = vault.toString()

	if (newBalance < 0n) {
		throw new Error('Balance cannot be negative')
	}
	const result = await pool.query(
		'SELECT * FROM balances WHERE vault = $1 AND token = $2',
		[vaultIdentifier, validatedToken]
	)
	if (result.rows.length === 0) {
		await pool.query(
			'INSERT INTO balances (vault, token, balance) VALUES ($1, $2, $3)',
			[vaultIdentifier, validatedToken, newBalance.toString()]
		)
	} else {
		await pool.query(
			'UPDATE balances SET balance = $1, timestamp = CURRENT_TIMESTAMP WHERE vault = $2 AND token = $3',
			[newBalance.toString(), vaultIdentifier, validatedToken]
		)
	}
}

/**
 * Checks if a vault has any balance records in the database.
 */
async function vaultExists(vault: string | number): Promise<boolean> {
	const result = await pool.query(
		'SELECT 1 FROM balances WHERE LOWER(vault)=LOWER($1) LIMIT 1',
		[vault.toString()]
	)
	return result.rows.length > 0
}

/**
 * Initializes a new vault with default token balances if it doesn't exist.
 */
async function initializeVault(vault: string | number) {
	if (!(await vaultExists(vault))) {
		// We can only initialize balances for vaults that are ETH addresses
		if (typeof vault === 'string' && ethers.isAddress(vault)) {
			await initializeBalancesForVault(vault)
		}
	}
}

/**
 * Sets up initial test token balances for a new vault.
 * Includes ETH, USDC, and OYA tokens with different decimal places.
 */
async function initializeBalancesForVault(vault: string) {
	// Validate vault address
	const validatedVault = validateAddress(vault, 'vault')
	const initialBalance18 = parseUnits('10000', 18)
	const initialBalance6 = parseUnits('1000000', 6)
	const supportedTokens18: string[] = [
		'0x0000000000000000000000000000000000000000',
	]
	const supportedTokens6: string[] = [
		'0xA0b86991c6218b36c1d19D4a2e9Eb0cE3606eB48',
	]
	const oyaTokens: string[] = ['0x0000000000000000000000000000000000000001']
	for (const token of supportedTokens18) {
		await pool.query(
			'INSERT INTO balances (vault, token, balance) VALUES ($1, LOWER($2), $3)',
			[validatedVault, token, initialBalance18.toString()]
		)
	}
	for (const token of supportedTokens6) {
		await pool.query(
			'INSERT INTO balances (vault, token, balance) VALUES ($1, LOWER($2), $3)',
			[validatedVault, token, initialBalance6.toString()]
		)
	}
	for (const token of oyaTokens) {
		await pool.query(
			'INSERT INTO balances (vault, token, balance) VALUES ($1, LOWER($2), $3)',
			[
				validatedVault,
				token,
				/* Note: Removed initialOyaBalance since rewards are not minted */ '0',
			]
		)
	}
	logger.info(`Vault ${validatedVault} initialized with test tokens`)
}

/**
 * Records proposer activity in the database.
 * Updates last_seen timestamp for monitoring.
 */
async function saveProposerData(proposer: string): Promise<void> {
	// Validate proposer address
	const validatedProposer = validateAddress(proposer, 'proposer')

	await pool.query(
		`INSERT INTO proposers (proposer, last_seen)
     VALUES ($1, CURRENT_TIMESTAMP)
     ON CONFLICT (proposer)
     DO UPDATE SET last_seen = EXCLUDED.last_seen`,
		[validatedProposer]
	)
	logger.info(`Proposer data saved/updated for ${validatedProposer}`)
}

/**
 * Persists bundle data, CID, and vault nonces to the database.
 * Handles bundle storage as BYTEA and CID tracking.
 */
async function saveBundleData(
	bundleData: BundleData,
	cidToString: string,
	proposerSignature: string
) {
	const { PROPOSER_ADDRESS } = getEnvConfig()
	// Convert the bundle (JSON) to a Buffer for the BYTEA column
	const bundleBuffer = Buffer.from(JSON.stringify(bundleData.bundle), 'utf8')
	await pool.query(
		`INSERT INTO bundles (bundle, nonce, proposer, signature, ipfs_cid)
     VALUES ($1, $2, $3, $4, $5)`,
		[
			bundleBuffer,
			bundleData.nonce,
			PROPOSER_ADDRESS,
			proposerSignature,
			cidToString,
		]
	)
	logger.info('Bundle data saved to DB')

	// Also insert into the cids table, now including the proposer
	await pool.query(
		'INSERT INTO cids (cid, nonce, proposer) VALUES ($1, $2, $3)',
		[cidToString, bundleData.nonce, PROPOSER_ADDRESS]
	)
	logger.info('CID saved to DB')

	if (Array.isArray(bundleData.bundle)) {
		for (const execution of bundleData.bundle) {
			const vaultNonce = execution.intention.nonce
			const vault = execution.from
			await pool.query(
				`INSERT INTO nonces (vault, nonce)
       VALUES (LOWER($1), $2)
       ON CONFLICT (vault)
       DO UPDATE SET nonce = EXCLUDED.nonce`,
				[vault, vaultNonce]
			)
		}
	}
}

/**
 * Publishes a bundle to IPFS and submits the CID to the blockchain.
 * Compresses data with gzip before IPFS upload.
 */
async function publishBundle(data: string, signature: string, from: string) {
	const startTime = Date.now()
	await ensureHeliaSetup()

	// Validate and normalize the from address
	const validatedFrom = validateAddress(from, 'from')
	const validatedSignature = validateSignature(signature)

	const originalSize = data.length
	logger.info(
		'Publishing bundle. Data length (before compression):',
		originalSize
	)

	diagnostic.info('Bundle publish started', {
		dataSize: originalSize,
		from: validatedFrom,
		timestamp: startTime,
	})

	const { PROPOSER_ADDRESS } = getEnvConfig()
	if (validatedFrom !== PROPOSER_ADDRESS.toLowerCase()) {
		throw new Error('Unauthorized: Only the proposer can publish new bundles.')
	}

	const signerAddress = verifyMessage(data, validatedSignature)
	logger.info('Recovered signer address:', signerAddress)
	if (signerAddress.toLowerCase() !== validatedFrom) {
		logger.error('Expected signer:', validatedFrom, 'but got:', signerAddress)
		throw new Error('Signature verification failed')
	}

	let compressedData: Buffer
	try {
		const compressionStart = Date.now()
		logger.info('Starting compression of bundle data...')
		compressedData = await gzip(data)

		diagnostic.debug('Compression metrics', {
			originalSize,
			compressedSize: compressedData.length,
			compressionRatio: (compressedData.length / originalSize).toFixed(3),
			compressionTime: Date.now() - compressionStart,
		})

		logger.info(
			'Compression successful. Compressed data length:',
			compressedData.length
		)
	} catch (error) {
		diagnostic.error('Compression failed', {
			error: error instanceof Error ? error.message : String(error),
		})
		logger.error('Compression failed:', error)
		throw new Error('Bundle data compression failed')
	}

	const ipfsUploadStart = Date.now()
	const cid = await s.add(compressedData.toString('base64'))
	const cidToString = cid.toString()

	diagnostic.info('IPFS upload completed', {
		cid: cidToString,
		uploadTime: Date.now() - ipfsUploadStart,
		compressedSize: compressedData.length,
	})

	logger.info('Bundle published to IPFS, CID:', cidToString)

	// Ensure initialization before using contract
	if (!isInitialized) {
		throw new Error('Proposer not initialized. Call initializeProposer() first')
	}

	try {
		const tx = await bundleTrackerContract.proposeBundle(cidToString)
		await sepoliaAlchemy.transact.waitForTransaction(
			(tx as ethers.ContractTransactionResponse).hash
		)
		logger.info('Blockchain transaction successful')
		// Save proposer data after successful blockchain transaction.
		const { PROPOSER_ADDRESS } = getEnvConfig()
		await saveProposerData(PROPOSER_ADDRESS)
	} catch (error) {
		logger.error('Failed to propose bundle:', error)
		throw new Error('Blockchain transaction failed')
	}

	let bundleData: BundleData
	try {
		bundleData = JSON.parse(data)
		logger.info('Bundle data parsed successfully')
	} catch (error) {
		logger.error('Failed to parse bundle data:', error)
		throw new Error('Invalid bundle data')
	}
	if (!Array.isArray(bundleData.bundle)) {
		logger.error('Invalid bundle data structure:', bundleData)
		throw new Error('Invalid bundle data structure')
	}
	try {
		await saveBundleData(bundleData, cidToString, validatedSignature)
	} catch (error) {
		logger.error('Failed to save bundle/CID data:', error)
		throw new Error('Database operation failed')
	}

	// Pin to Filecoin asynchronously (non-blocking)
	const nonce = bundleData.nonce
	pinBundleToFilecoin(cidToString, compressedData, nonce).catch((err) => {
		logger.warn('Filecoin pinning failed (bundle still valid):', err.message)
	})
	try {
		for (const execution of bundleData.bundle) {
			if (!Array.isArray(execution.proof)) {
				logger.error('Invalid proof structure in execution:', execution)
				throw new Error('Invalid proof structure')
			}
			for (const proof of execution.proof) {
				await updateBalances(proof.from, proof.to, proof.token, proof.amount)
			}
		}
		logger.info('Balances updated successfully')
	} catch (error) {
		logger.error('Failed to update balances:', error)
		throw new Error('Balance update failed')
	}
	return cid
}

/**
 * Ensures Helia IPFS node is initialized before use.
 */
async function ensureHeliaSetup() {
	if (!s) {
		await setupHelia()
	}
}

/**
 * Creates and configures the Helia IPFS node with string codec.
 */
async function setupHelia() {
	const heliaNode = await createHelia()
	s = strings(heliaNode)
}

/**
 * Processes balance changes from an intention proof.
 * Handles transfers between vaults with balance validation.
 */
async function updateBalances(
	from: string,
	to: string | number,
	token: string,
	amount: string
) {
	// from is always an address, to can be an address or a vault ID
	const validatedFrom = validateAddress(from, 'from')
	const validatedToken = validateAddress(token, 'token')

	await initializeVault(validatedFrom)
	await initializeVault(to)

	const amountBigInt = safeBigInt(amount)
	const { PROPOSER_ADDRESS } = getEnvConfig()
	if (validatedFrom === PROPOSER_ADDRESS.toLowerCase()) {
		const largeBalance = parseUnits('1000000000000', 18)
		await updateBalance(
			validatedFrom,
			validatedToken,
			safeBigInt(largeBalance.toString())
		)
		logger.info(
			`Bundle proposer balance updated to a large amount for token ${validatedToken}`
		)
	}
	const fromBalance = await getBalance(validatedFrom, validatedToken)
	const toBalance = await getBalance(to, validatedToken)
	const newFromBalance = fromBalance - amountBigInt
	const newToBalance = toBalance + amountBigInt
	if (newFromBalance < 0n) {
		throw new Error('Insufficient balance in from vault')
	}
	logger.info(
		`New balance for from vault (${validatedFrom}): ${newFromBalance.toString()}`
	)
	logger.info(`New balance for to vault (${to}): ${newToBalance.toString()}`)
	await updateBalance(validatedFrom, validatedToken, newFromBalance)
	await updateBalance(to, validatedToken, newToBalance)
	logger.info(
		`Balances updated: from ${validatedFrom} to ${to} for token ${validatedToken} amount ${amount}`
	)
}

/**
 * Verifies and processes an incoming intention.
 * Validates signature, checks balances, and caches for bundling.
 */
async function handleIntention(
	intention: Intention,
	signature: string,
	from: string
): Promise<ExecutionObject> {
	const startTime = Date.now()

	/**
	 * STEP 1: Basic validation of signature format and from address
	 * - Validates signature is properly formatted (0x + hex)
	 * - Validates from is a valid Ethereum address
	 * - Does NOT validate intention fields yet (may contain ENS names)
	 */
	const validatedSignature = validateSignature(signature)
	const validatedFrom = validateAddress(from, 'from')

	diagnostic.trace('Starting intention processing', {
		from: validatedFrom,
		action: intention.action,
		intentionNonce: intention.nonce,
		timestamp: startTime,
	})

	await initializeVault(validatedFrom)
	logger.info('Handling intention. Raw intention:', JSON.stringify(intention))
	logger.info('Received signature:', validatedSignature)

	/**
	 * STEP 2: Verify signature against ORIGINAL intention
	 * - Signature was created by user signing the original intention (with ENS names)
	 * - Must verify BEFORE resolving ENS, otherwise signature won't match
	 * - Recovers signer address and compares to 'from' parameter
	 */
	const verifyStartTime = Date.now()
	const signerAddress = verifyMessage(
		JSON.stringify(intention),
		validatedSignature
	)

	diagnostic.debug('Signature verification completed', {
		recoveredAddress: signerAddress,
		expectedAddress: validatedFrom,
		verificationTime: Date.now() - verifyStartTime,
		signatureValid: signerAddress.toLowerCase() === validatedFrom,
	})

	logger.info('Recovered signer address from intention:', signerAddress)
	if (signerAddress.toLowerCase() !== validatedFrom) {
		logger.info(
			'Signature verification failed. Expected:',
			validatedFrom,
			'Got:',
			signerAddress
		)
		diagnostic.error('Signature mismatch', {
			expected: validatedFrom,
			received: signerAddress,
			intention: intention,
		})
		throw new Error('Signature verification failed')
	}

	/**
	 * STEP 3: Resolve ENS names to Ethereum addresses
	 * - Mutates intention object in-place
	 * - Resolves: outputs[].to_external
	 * - Always resolves on Ethereum mainnet (canonical ENS registry)
	 * - Results are cached for 1 hour to reduce network calls
	 * - Must happen AFTER signature verification (step 2)
	 */
	await resolveIntentionENS(intention)
	diagnostic.debug('Intention after ENS resolution:', JSON.stringify(intention))

	/**
	 * STEP 4: Validate the fully resolved intention
	 * - All addresses are now hex format (ENS resolved)
	 * - Validates all fields including token addresses, balances, nonces
	 * - Returns a validated copy with normalized addresses (lowercase)
	 */
	const validatedIntention = validateIntention(intention)
	diagnostic.debug(
		'Intention after validation:',
		JSON.stringify(validatedIntention)
	)

	// Check for expiry
	if (validatedIntention.expiry < Date.now() / 1000) {
		diagnostic.error('Intention has expired', {
			expiry: validatedIntention.expiry,
			currentTime: Math.floor(Date.now() / 1000),
		})
		throw new Error('Intention has expired')
	}

	/**
	 * STEP 5: Verify vault balances based on intention inputs
	 */
	for (const input of validatedIntention.inputs) {
		const tokenAddress = input.asset
		const tokenDecimals = await getTokenDecimals(tokenAddress)
		const requiredAmount = parseUnits(input.amount, Number(tokenDecimals))

		// For now, all inputs are debited from the user's main vault,
		// which is identified by their validated 'from' address.
		const balanceOwner = validatedFrom
		const currentBalance = await getBalance(balanceOwner, tokenAddress)

		diagnostic.trace('Balance check', {
			vault: balanceOwner,
			token: tokenAddress,
			currentBalance: currentBalance.toString(),
			requiredAmount: requiredAmount.toString(),
			sufficient: currentBalance >= requiredAmount,
		})

		if (currentBalance < requiredAmount) {
			diagnostic.error('Insufficient balance', {
				vault: balanceOwner,
				token: tokenAddress,
				currentBalance: currentBalance.toString(),
				requiredAmount: requiredAmount.toString(),
			})
			throw new Error('Insufficient balance')
		}
	}

	/**
	 * STEP 6: Generate proof based on intention outputs
	 */
	const proof: unknown[] = []

	for (const output of validatedIntention.outputs) {
		const tokenAddress = output.asset
		const tokenDecimals = await getTokenDecimals(tokenAddress)
		const amountInWei = parseUnits(output.amount, Number(tokenDecimals))
		let toIdentifier: string | number

		if (output.to_external) {
			toIdentifier = output.to_external
		} else if (output.to !== undefined) {
			toIdentifier = output.to // Pass the vault ID directly
		} else {
			// This case should be prevented by the validator, but we handle it defensively
			throw new Error(
				'Intention output must have a destination (`to` or `to_external`)'
			)
		}

		proof.push({
			token: tokenAddress,
			from: validatedFrom, // All transfers originate from the user's vault
			to: toIdentifier,
			amount: amountInWei.toString(),
		})
	}

	const executionObject: ExecutionObject = {
		execution: [
			{
				intention: validatedIntention,
				from: validatedFrom,
				proof: proof,
			},
		],
	}
	cachedIntentions.push(executionObject)

	diagnostic.info('Intention processed successfully', {
		from: validatedFrom,
		action: validatedIntention.action,
		processingTime: Date.now() - startTime,
		totalCachedIntentions: cachedIntentions.length,
		proofCount: proof.length,
	})

	logger.info(
		'Cached intention added. Total cached intentions:',
		cachedIntentions.length
	)
	return executionObject
}

/**
 * Creates a bundle from cached intentions and publishes to IPFS/blockchain.
 * Runs every 10 seconds via interval timer.
 */
async function createAndPublishBundle() {
	bundleCycleCount++
	const cycleStartTime = Date.now()

	diagnostic.info('Bundle cycle started', {
		cycleNumber: bundleCycleCount,
		memoryUsage: process.memoryUsage(),
		pendingIntentions: cachedIntentions.length,
		lastSuccessTime: lastSuccessfulBundleTime,
		timeSinceLastSuccess: lastSuccessfulBundleTime
			? Date.now() - lastSuccessfulBundleTime
			: 0,
	})

	if (cachedIntentions.length === 0) {
		logger.info('No intentions to propose.')
		return
	}
	let nonce: number
	try {
		nonce = await getLatestNonce()
		logger.info('Latest nonce retrieved:', nonce)
	} catch (error) {
		diagnostic.error('Failed to get nonce', {
			error: error instanceof Error ? error.message : String(error),
			cycleNumber: bundleCycleCount,
		})
		logger.error('Failed to get latest nonce:', error)
		return
	}
	const bundle = cachedIntentions.map(({ execution }) => execution).flat()
	const bundleObject = {
		bundle: bundle,
		nonce: nonce,
	}

	diagnostic.debug('Bundle creation metrics', {
		intentionCount: cachedIntentions.length,
		bundleSize: JSON.stringify(bundleObject).length,
		nonce,
		cycleNumber: bundleCycleCount,
	})

	logger.info('Bundle object to be signed:', JSON.stringify(bundleObject))

	// Ensure initialization before using wallet
	if (!isInitialized) {
		throw new Error('Proposer not initialized. Call initializeProposer() first')
	}

	const proposerSignature = await wallet.signMessage(
		JSON.stringify(bundleObject)
	)
	logger.info('Generated bundle proposer signature:', proposerSignature)
	try {
		const { PROPOSER_ADDRESS } = getEnvConfig()
		await publishBundle(
			JSON.stringify(bundleObject),
			proposerSignature,
			PROPOSER_ADDRESS
		)
		lastSuccessfulBundleTime = Date.now()

		diagnostic.info('Bundle cycle completed', {
			cycleNumber: bundleCycleCount,
			cycleTime: Date.now() - cycleStartTime,
			intentionsProcessed: cachedIntentions.length,
			nonce,
			success: true,
		})

		logger.info('Bundle published successfully')
	} catch (error) {
		diagnostic.error('Bundle publish failed', {
			error: error instanceof Error ? error.message : String(error),
			cycleNumber: bundleCycleCount,
			cycleTime: Date.now() - cycleStartTime,
			intentionsLost: cachedIntentions.length,
			nonce,
		})
		logger.error('Failed to publish bundle:', error)
		cachedIntentions = []
		return
	}
	cachedIntentions = []
}

/**
 * Initializes the proposer module.
 * Must be called after environment validation.
 * Sets up Alchemy instances, wallet, and smart contract.
 */
export async function initializeProposer() {
	if (isInitialized) {
		logger.warn('Proposer already initialized')
		return
	}

	logger.info('Initializing proposer module...')

	// Initialize wallet and contract
	await initializeWalletAndContract()

	// Initialize Filecoin Pin (if enabled)
	try {
		await initializeFilecoinPin()
	} catch (error) {
		logger.warn(
			'Filecoin Pin initialization failed (continuing without it):',
			error
		)
	}

	isInitialized = true

	logger.info('Proposer module initialized successfully')
}

/**
 * Exports Sepolia Alchemy instance for health checks
 */
export function getSepoliaAlchemy() {
	if (!isInitialized) {
		throw new Error('Proposer not initialized')
	}
	return sepoliaAlchemy
}

/**
 * Exports IPFS node for health checks
 */
export async function getIPFSNode() {
	if (!s) {
		const helia = await createHelia()
		s = strings(helia)
	}
	return s
}

/**
 * Internal: Initializes Alchemy instances, wallet, and smart contract.
 * @internal
 */
async function initializeWalletAndContract() {
	const {
		mainnetAlchemy: mainAlchemy,
		sepoliaAlchemy: sepAlchemy,
		wallet: walletInstance,
	} = await buildAlchemyInstances()
	mainnetAlchemy = mainAlchemy
	sepoliaAlchemy = sepAlchemy
	wallet = walletInstance
	bundleTrackerContract = await buildBundleTrackerContract()
}

/**
 * Testing utility to inspect cached intentions.
 * @internal
 */
const _getCachedIntentions = () => cachedIntentions

/**
 * Testing utility to clear cached intentions.
 * @internal
 */
const _clearCachedIntentions = () => {
	cachedIntentions = []
}

export {
	handleIntention,
	createAndPublishBundle,
	_getCachedIntentions,
	_clearCachedIntentions,
}<|MERGE_RESOLUTION|>--- conflicted
+++ resolved
@@ -36,20 +36,11 @@
 	validateAddress,
 	validateSignature,
 } from './utils/validator.js'
-<<<<<<< HEAD
 import {
 	pinBundleToFilecoin,
 	initializeFilecoinPin,
 } from './utils/filecoinPin.js'
-import type {
-	Intention,
-	BundleData,
-	IntentionOutput,
-	ExecutionObject,
-} from './types/core.js'
-=======
 import type { Intention, BundleData, ExecutionObject } from './types/core.js'
->>>>>>> 05b9ae6b
 
 const gzip = promisify(zlib.gzip)
 
